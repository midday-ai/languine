--- conflicted
+++ resolved
@@ -28,16 +28,12 @@
     "dotenv": "^16.4.7",
     "ollama": "^0.5.11",
     "ollama-ai-provider": "^1.1.0",
-<<<<<<< HEAD
-    "simple-git": "^3.27.0",
-    "which": "^5.0.0",
-=======
     "plist": "^3.1.0",
     "preferred-pm": "^4.0.0",
     "simple-git": "^3.27.0",
     "xml2js": "^0.6.2",
     "yaml": "^2.6.1",
->>>>>>> e00a5edd
+    "which": "^5.0.0",
     "zod": "^3.24.1"
   },
   "devDependencies": {
