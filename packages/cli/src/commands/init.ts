--- conflicted
+++ resolved
@@ -2,12 +2,9 @@
 import fs from "node:fs/promises";
 import path from "node:path";
 import { intro, outro, select, text } from "@clack/prompts";
-<<<<<<< HEAD
+import chalk from "chalk";
 import which from "which";
-=======
-import chalk from "chalk";
 import { installDependencies } from "../install.js";
->>>>>>> e00a5edd
 import { providers } from "../providers.js";
 import type { PresetOptions, Provider } from "../types.js";
 import { configFile, generateConfig } from "../utils.js";
